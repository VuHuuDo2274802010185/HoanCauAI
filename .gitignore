# Ignore files
__pycache__/
*.pyc
.env
*.log
attachments/
<<<<<<< HEAD
cv_summary.csv
.venv
=======
log/*
!log/.gitkeep
*.csv
>>>>>>> 89fa7af5
<|MERGE_RESOLUTION|>--- conflicted
+++ resolved
@@ -4,11 +4,8 @@
 .env
 *.log
 attachments/
-<<<<<<< HEAD
-cv_summary.csv
-.venv
-=======
 log/*
 !log/.gitkeep
 *.csv
->>>>>>> 89fa7af5
+!cv_summary.csv
+.venv
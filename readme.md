# HoanCau AI Resume Processor

HoanCau AI Resume Processor là hệ thống tự động trích xuất thông tin quan trọng từ hồ sơ (.pdf, .docx), hỗ trợ chạy qua CLI, giao diện web (Streamlit) và API (FastAPI).


## 🚀 Setup

### ⚡ Quick Start

1. **Tải mã nguồn** về máy (hoặc `git clone <repo>`)
2. **Tạo môi trường ảo** và cài dependencies bằng script đi kèm
3. **Windows:** chạy `setup_window.cmd` rồi `start_window.cmd`
4. **macOS/Linux:** chạy `./setup_linux.sh` rồi `./start_linux.sh`
5. Làm theo hướng dẫn hiển thị trên màn hình

### 📋 Yêu cầu hệ thống

- Python 3.10 hoặc cao hơn (https://www.python.org/downloads/)
- Pip (đi kèm Python) hoặc pip3
- Virtual environment tool (`venv` hoặc `virtualenv`)
- Git (https://git-scm.com/downloads) để clone repository
- Tài khoản email IMAP (Gmail, Outlook, v.v.) với quyền truy cập IMAP bật
- Trình duyệt web hiện đại (Chrome, Firefox) để sử dụng giao diện Streamlit

### 🚦 Cài đặt thủ công

1. **Cài Python và Git**
   - Tải Python từ [python.org](https://www.python.org/downloads/) rồi cài đặt (Windows nhớ tick "Add python to PATH")
   - Tải Git tại [git-scm.com](https://git-scm.com/downloads) và cài mặc định
2. **Mở Terminal / Command Prompt**
   - **Windows:** nhấn `Win + R` → gõ `cmd` → Enter
   - **macOS:** mở **Terminal** từ Spotlight hoặc Applications
   - **Linux:** mở ứng dụng **Terminal**
3. **Kiểm tra phiên bản**
   ```bash
   python --version   # hoặc python3 --version
   git --version
   ```
   Nếu cả hai lệnh đều in phiên bản, bạn đã sẵn sàng tiếp tục

## ✉️ Troubleshooting Email Fetch

- Đảm bảo IMAP đã được bật trong cài đặt email (Gmail: Settings → Forwarding and POP/IMAP → Enable IMAP).
- Với Gmail, tạo **App Password** thay vì mật khẩu chính: https://support.google.com/mail/answer/185833
- Kiểm tra file `.env` đúng thông tin:
  ```bash
  cat .env | grep EMAIL
  ```
- Chạy lệnh thử tay:
  ```bash
  python3 -c "from modules.email_fetcher import EmailFetcher; f=EmailFetcher(); f.connect(); print(f.fetch_cv_attachments()); print(f.last_fetch_info)"
  ```
  Kết quả trả về danh sách đường dẫn file (nếu trống, nghĩa là không tìm thấy attachment trong inbox).
  Thuộc tính `last_fetch_info` chứa cặp `(path, sent_time)` cho mỗi file mới tải.
  Khi xử lý bằng `CVProcessor`, cột `Thời gian nhận` (đứng trước cột `Nguồn`) trong bảng kết quả sẽ hiển thị giá trị `sent_time` này.
  Cột `Vị trí` nằm ngay sau `Nguồn`, kế tiếp là `Họ tên`.
  Chuỗi ISO sẽ được định dạng lại cho dễ đọc, ví dụ `2:33 pm 26/6/2025`.
  Các giá trị thời gian này được lưu lại trong file `attachments/sent_times.json` để lần xử lý sau vẫn giữ nguyên thông tin.
- Nếu vẫn không có email, kiểm tra folder IMAP mặc định là `INBOX`, hoặc đổi:
  ```python
  f.mail.select('INBOX.Sent Mail')  # hoặc tên folder khác
  ```

### 🔧 Thiết lập môi trường

1. **Clone repository**

   ```bash
   git clone <repo_url>
   cd HoanCauAI
   ```

2. **Tạo môi trường ảo & cài dependencies**

```bash
python3 -m venv .venv
source .venv/bin/activate      # Linux/Mac
# .venv\Scripts\activate     # Windows
pip install --upgrade pip
pip install -r requirements.txt
pip install -r requirements-dev.txt # for running tests
```
Hoặc đơn giản chạy `./setup_linux.sh` (macOS/Linux) hoặc `setup_window.cmd` (Windows)
để tự động tạo môi trường, cài dependencies, sao chép `.env.example` và
tạo các thư mục cần thiết.

3. **Tạo file `.env`**

   Sao chép file mẫu `.env.example` thành `.env` rồi điền các khoá API của bạn:
   ```bash
   cp .env.example .env
   ```
   Sau đó mở `.env` bằng editor bất kỳ và thay thế các giá trị placeholder
   (như `your_google_api_key`) bằng thông tin thực tế hoặc chạy
   `python scripts/update_env.py` để nhập giá trị trực tiếp. Những biến quan trọng gồm:
   `LLM_PROVIDER`, `LLM_MODEL`, một trong các khóa API (`GOOGLE_API_KEY` hoặc
   `OPENROUTER_API_KEY`), `EMAIL_USER` và `EMAIL_PASS`. File `.env` đã nằm trong
   `.gitignore` nên **không commit** lên Git. Nếu gặp lỗi cấu hình, hãy so sánh
   với file mẫu [`.env.example`](./.env.example) để biết các biến cần thiết.
    Bạn có thể tạo sẵn các thư mục `attachments`, `csv`, `log` và `static` (hoặc để
   script tự tạo) để lưu file tải về và log.
   Nếu trước đây bạn từng chạy phiên bản cũ sử dụng thư mục `.log` hoặc `logs`,
   dự án sẽ tự động chuyển toàn bộ nội dung sang `log` khi khởi chạy.

### 💻 Cài đặt nhanh trên Windows

1. Truy cập trang GitHub repo và bấm **Code** → **Download ZIP** (hoặc dùng
   `git clone <repo_url>`).
2. Giải nén (nếu tải ZIP) và mở `cmd` trong thư mục dự án.
3. Chạy `setup_window.cmd` để tự động tạo `.env`, tạo virtual env và cài đặt
   dependencies.
4. Mở file `.env` vừa tạo và điền các biến như `GOOGLE_API_KEY`, thông tin
   `EMAIL_*`.
5. Cuối cùng chạy `start_window.cmd` để mở ngay giao diện Streamlit.

### 📦 Tự động setup trên macOS/Linux

Trong thư mục dự án, chạy:

```bash
./setup_linux.sh
```

Script sẽ tạo `.env`, virtualenv và cài dependencies tương tự `setup_window.cmd`.
Sau khi hoàn tất, chạy tiếp `./start_linux.sh` để khởi chạy nhanh giao diện Streamlit.

### 📦 Cài đặt package tùy chọn

Bạn có thể cài đặt project như một package Python để sử dụng câu lệnh `cli-agent`
ở bất kỳ đâu. Điều này tiện lợi cho việc gọi CLI mà không cần chỉ định đường dẫn
`scripts/cli_agent.py`.

```bash
python3 -m venv .venv
source .venv/bin/activate
pip install -e .
```

Sau khi cài đặt, chạy thử:

```bash
cli-agent --help
```

Các lệnh tương tự phần bên dưới nhưng ngắn gọn hơn.

### 🛡️ SmartScreen trên Windows

Khi chạy `setup_window.cmd` hoặc `start_window.cmd` lần đầu, SmartScreen có thể chặn file với thông báo "Windows protected your PC". Để bỏ chặn:

1. Chuột phải vào file → **Properties** → tích **Unblock** → Apply.
2. Hoặc chạy PowerShell:
   ```powershell
   Unblock-File .\setup_window.cmd
   Unblock-File .\start_window.cmd
   ```
   Sau đó chạy script lại.

## 🌟 Tính năng

- Tự động quét email IMAP, tải file đính kèm và xử lý batch.
- Xử lý một file CV đơn lẻ.
- Trích xuất thông tin qua LLM (Google Gemini/OpenRouter) với cơ chế fallback.
- Lưu kết quả sang CSV và Excel.
- Hỏi đáp thông tin tuyển dụng dựa trên dữ liệu đã xử lý.
- Chạy lệnh CLI, web UI hoặc FastAPI server.
- Cung cấp API MCP server để tích hợp hệ thống khác.
- Lưu log cuộc trò chuyện của tính năng Hỏi AI.
- Không gây cảnh báo Streamlit khi chạy CLI: `DynamicLLMClient` tự kiểm tra session context.


## ⚙️ Sử dụng CLI Agent

Các lệnh chính:

```bash
# Xem trợ giúp
cli-agent --help             # đã cài package
# hoặc
python3 scripts/cli_agent.py --help

# Tự động fetch CV từ email (watch loop)
cli-agent watch --interval 600     # chỉ quét UNSEEN
cli-agent watch --all             # quét toàn bộ email

# Chạy full process: xử lý batch trong attachments
cli-agent full-process

# Xử lý một file CV đơn lẻ
cli-agent single path/to/cv.pdf

# Chạy FastAPI MCP server
cli-agent serve --host 0.0.0.0 --port 8000

# Hỏi AI dựa trên kết quả CSV
cli-agent chat "Câu hỏi của bạn"
```
Lệnh `chat` tự động sử dụng khóa API tương ứng với `LLM_PROVIDER`
được khai báo trong file `.env` (`GOOGLE_API_KEY` hoặc `OPENROUTER_API_KEY`).
Mỗi lần hỏi đáp sẽ được lưu vào file log tại `log/chat_log.json` (có thể thay đổi qua biến `CHAT_LOG_FILE` hoặc thư mục `LOG_DIR`).

## 🌐 Giao diện web (Streamlit)

```bash
streamlit run src/main_engine/app.py
```
Truy cập `http://localhost:8501` để:
- Nhập API key và email.
- Theo dõi tự động fetch.
- Xử lý batch, xử lý đơn, xem CSV và chat với AI.
- Trong tab **MCP Server**, nhập API key (Google/OpenRouter/VectorShift) và nhấn
  "Khởi động" để server tự nhận diện platform.
- Tab **Chỉnh .env** cho phép xem và lưu nội dung file cấu hình ngay trên giao diện.

### 🚲 Simple Mode

Nếu chỉ cần các bước cơ bản, chạy:

```bash
streamlit run scripts/simple_app.py
```

Ứng dụng sẽ hướng dẫn tuần tự nhập API key → fetch CV → xử lý → xem kết quả và ẩn các tab nâng cao.

### 🌙 Dark Mode

Giao diện nay hỗ trợ cả chế độ sáng và tối. Streamlit sẽ áp dụng theme dựa trên cài đặt trong `~/.streamlit/config.toml` hoặc lựa chọn *Appearance* ở menu cài đặt (biểu tượng bánh răng). Theme tối sử dụng tông vàng chủ đạo như chế độ sáng nhưng với nền đen dịu mắt, phù hợp làm việc ban đêm.

## 🗂️ Cấu trúc dự án

```
HoanCauAI/
├── scripts/               # CLI và các tiện ích
│   ├── cli_agent.py
│   ├── simple_app.py
│   └── health_check.py
├── src/
│   ├── main_engine/       # Streamlit UI và các scripts cũ
│   │   └── app.py
│   └── modules/           # Core modules (fetcher, processor, chatbot, server)
├── config/                # File cấu hình JSON
├── csv/                   # Kết quả CSV
├── docs/                  # Tài liệu bổ sung
├── attachments/           # Lưu CV tải về
├── .env.example           # Mẫu cấu hình môi trường
├── requirements.txt       # Dependencies
└── README.md              # Hướng dẫn sử dụng
```

## 🤝 Đóng góp

1. Fork repo và tạo branch mới.
2. Viết code và test (pytest).
3. Commit, push và mở Pull Request.

## 🧪 Chạy test

Trước khi chạy test, cài đặt các gói trong `requirements-dev.txt`:

```bash
pip install -r requirements-dev.txt
pytest
```


Các test tự tạo module giả mạo cho `pandas` và `requests` nếu bạn chưa cài hai
thư viện này. Điều này giúp chạy test nhanh mà không cần cài đầy đủ phụ
thuộc.

Có thể kiểm tra nhanh môi trường với:

```bash
python3 scripts/health_check.py
```

## 📜 License

<<<<<<< HEAD
Dự án được phát hành theo giấy phép MIT. Xem `LICENSE` để biết thêm chi tiết.
=======
Distributed under the MIT License. Xem `LICENSE` chi tiết.


## 🎉 New: Gradio Interface Available!

This project now supports both Streamlit and Gradio interfaces:

### 🌟 Gradio (Recommended)
- **Quick Start**: `python gradio_simple.py` (Port: 7862)
- **Full Version**: `python main.py` (default)
- **URL**: http://localhost:7862

### 📊 Streamlit (Legacy)
- **Start**: `python main.py --interface streamlit`
- **URL**: http://localhost:8501

### ⚡ Quick Commands
```bash
# Gradio (simple) - WORKING ✅
python gradio_simple.py

# Gradio (full) - In development
python main.py

# Streamlit
python main.py --interface streamlit

# Get help
python main.py --help
```

### 🎉 Migration Status
- ✅ **Gradio Simple App**: Working perfectly on port 7862
- ✅ **All modules imported**: config, cv_processor, email_fetcher, dynamic_llm_client
- ✅ **Full functionality**: LLM config, email config, CV processing, chat
- ✅ **Fixed CVProcessor.process method**: Now uses correct DataFrame return type
- 🔄 **Full Gradio App**: Under development
- 📊 **Streamlit App**: Still available as legacy option

See `GRADIO_MIGRATION.md` for detailed migration notes.
>>>>>>> be355ccd
<|MERGE_RESOLUTION|>--- conflicted
+++ resolved
@@ -275,11 +275,8 @@
 
 ## 📜 License
 
-<<<<<<< HEAD
+
 Dự án được phát hành theo giấy phép MIT. Xem `LICENSE` để biết thêm chi tiết.
-=======
-Distributed under the MIT License. Xem `LICENSE` chi tiết.
-
 
 ## 🎉 New: Gradio Interface Available!
 
@@ -317,5 +314,4 @@
 - 🔄 **Full Gradio App**: Under development
 - 📊 **Streamlit App**: Still available as legacy option
 
-See `GRADIO_MIGRATION.md` for detailed migration notes.
->>>>>>> be355ccd
+See `GRADIO_MIGRATION.md` for detailed migration notes.
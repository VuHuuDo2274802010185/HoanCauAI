--- conflicted
+++ resolved
@@ -145,12 +145,6 @@
 python main_engine/main.py --batch
 # Hoặc xử lý file đơn
 python main_engine/main.py --single path/to/cv.pdf
-# Theo dõi email liên tục (mặc định 600s)
-<<<<<<< HEAD
-python main_engine/main.py --watch --interval 600
-=======
-python modules/auto_fetcher.py --interval 600
->>>>>>> f51913eb
 ```
 
 ### 3. Chọn TOP 5 CV

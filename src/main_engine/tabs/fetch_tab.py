"""Tab tải file CV từ hộp thư email."""

import logging
from typing import List
from pathlib import Path
import base64
import pandas as pd
import streamlit as st

from modules.config import (
    ATTACHMENT_DIR,
    EMAIL_HOST,
    EMAIL_PORT,
    SENT_TIME_FILE,
)
from modules.email_fetcher import EmailFetcher
<<<<<<< HEAD
from modules.ui_utils import loading_overlay
=======
from modules.sent_time_store import load_sent_times
from modules.cv_processor import format_sent_time_display
>>>>>>> cd844aec


def render(email_user: str, email_pass: str, unseen_only: bool) -> None:
    """Render UI for fetching CVs from email."""
    st.subheader("Lấy CV từ Email")
    st.markdown(
        "**Email Config:** Khi đã nhập Gmail và mật khẩu ở sidebar, hệ thống sẽ tự động tải CV mới."
    )
    if not email_user or not email_pass:
        st.warning("Cần nhập Gmail và mật khẩu trong sidebar để bắt đầu auto fetch.")
    else:
        st.info(
            "Auto fetch đang chạy ngầm. Bạn có thể nhấn 'Fetch Now' để kiểm tra ngay."
        )
        if st.button("Fetch Now", help="Quét email ngay để tải CV"):
            logging.info("Thực hiện fetch email thủ công")
            with loading_overlay("Đang quét email..."):
                fetcher = EmailFetcher(EMAIL_HOST, EMAIL_PORT, email_user, email_pass)
                fetcher.connect()
                new_files: List[str] = fetcher.fetch_cv_attachments(unseen_only=unseen_only)
            if new_files:
                st.success(f"Đã tải {len(new_files)} file mới:")
                st.write(new_files)
            else:
                st.info("Không có file đính kèm mới.")
        attachments = sorted(
            p
            for p in ATTACHMENT_DIR.glob("*")
            if p.is_file()
            and p != SENT_TIME_FILE
            and p.suffix.lower() in (".pdf", ".docx")
        )
        if attachments:
            sent_map = load_sent_times()

            def make_link(path: Path) -> str:
                data = base64.b64encode(path.read_bytes()).decode()
                mime = (
                    "application/pdf"
                    if path.suffix.lower() == ".pdf"
                    else "application/vnd.openxmlformats-officedocument.wordprocessingml.document"
                )
                return (
                    f'<a download="{path.name}" href="data:{mime};base64,{data}">{path.name}</a>'
                )

            rows = []
            for p in attachments:
                sent = format_sent_time_display(sent_map.get(p.name, ""))
                size_kb = p.stat().st_size / 1024
                rows.append({
                    "File": make_link(p),
                    "Dung lượng": f"{size_kb:.1f} KB",
                    "Gửi lúc": sent,
                })

            df = pd.DataFrame(rows, columns=["File", "Dung lượng", "Gửi lúc"])
            table_html = df.to_html(escape=False, index=False)
            styled_html = (
                "<div class='attachments-table-container' style='max-height: 400px; overflow:auto;'>"
                f"{table_html}"
                "</div>"
            )
            st.markdown(styled_html, unsafe_allow_html=True)
        else:
            st.info("Chưa có CV nào được tải về.")
    if st.button("Xóa toàn bộ attachments", help="Xoá tất cả file đã tải"):
        st.session_state.confirm_delete = True
    if st.session_state.get("confirm_delete"):
        st.warning(
            "Bạn có chắc muốn xoá toàn bộ attachments? Thao tác không thể hoàn tác."
        )
        col1, col2 = st.columns(2)
        with col1:
            if st.button("Xác nhận xoá", key="confirm_delete_btn"):
                attachments = list(ATTACHMENT_DIR.iterdir())
                count = sum(1 for f in attachments if f.is_file())
                for f in attachments:
                    try:
                        f.unlink()
                    except Exception:
                        pass
                logging.info(f"Đã xóa {count} file trong attachments")
                st.success(f"Đã xóa {count} file trong thư mục attachments.")
                st.session_state.confirm_delete = False
        with col2:
            if st.button("Huỷ", key="cancel_delete_btn"):
                st.session_state.confirm_delete = False<|MERGE_RESOLUTION|>--- conflicted
+++ resolved
@@ -14,12 +14,9 @@
     SENT_TIME_FILE,
 )
 from modules.email_fetcher import EmailFetcher
-<<<<<<< HEAD
 from modules.ui_utils import loading_overlay
-=======
 from modules.sent_time_store import load_sent_times
 from modules.cv_processor import format_sent_time_display
->>>>>>> cd844aec
 
 
 def render(email_user: str, email_pass: str, unseen_only: bool) -> None:

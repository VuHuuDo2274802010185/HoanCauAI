# modules/cv_processor.py

import os  # xử lý tương tác với hệ thống file và biến môi trường
import re  # xử lý biểu thức chính quy
import json  # parse và dump JSON
import time  # xử lý thời gian và sleep retry
import logging  # ghi log
from datetime import datetime, date  # định dạng thời gian hiển thị và lọc
from typing import List, Dict, Optional  # khai báo kiểu

import pandas as pd  # xử lý DataFrame
pd.set_option("display.max_colwidth", None)  # hiển thị đầy đủ nội dung các cột
import docx  # đọc file .docx
from openpyxl.styles import Font, PatternFill  # định dạng Excel

# --- Thiết lập logger cho module ---
logger = logging.getLogger(__name__)  # lấy logger theo tên module
logger.setLevel(logging.INFO)  # mức độ log tối thiểu INFO
fmt = logging.Formatter("%(asctime)s - %(levelname)s - %(message)s")  # định dạng log
# handler xuất log ra console
stream_h = logging.StreamHandler()  
stream_h.setFormatter(fmt)
logger.addHandler(stream_h)
# handler xuất log ra file trong thư mục log
from .config import LOG_DIR
LOG_DIR.mkdir(parents=True, exist_ok=True)
file_h = logging.FileHandler(LOG_DIR / "cv_processor.log", encoding="utf-8")
file_h.setFormatter(fmt)
logger.addHandler(file_h)

# --- Cấu hình extractor PDF: pdfminer, PyPDF2 hoặc PyMuPDF ---
_PDF_EX: Optional[str]
try:
    from pdfminer.high_level import extract_text
    _PDF_EX = "pdfminer"  # ưu tiên pdfminer nếu cài đặt
except ImportError:
    try:
        import PyPDF2  # noqa: F401
        _PDF_EX = "pypdf2"  # fallback sang PyPDF2
    except ImportError:
        try:
            import fitz  # noqa: F401  # PyMuPDF
            _PDF_EX = "pymupdf"  # fallback sang PyMuPDF
        except ImportError:
            _PDF_EX = None  # không có thư viện PDF nào

from .llm_client import LLMClient  # client LLM mặc định
from .config import (
    ATTACHMENT_DIR,
    OUTPUT_CSV,
    OUTPUT_EXCEL,
    EMAIL_UNSEEN_ONLY,
)
from .sent_time_store import load_sent_times
from .prompts import CV_EXTRACTION_PROMPT  # prompt LLM để trích xuất CV

def format_sent_time_display(ts: str) -> str:
    """Định dạng thời gian ISO sang dạng dễ đọc hơn."""
    if not ts:
        return ""
    try:
        dt = datetime.fromisoformat(ts.replace("Z", "+00:00"))
        dt = dt.astimezone()
        hour = dt.strftime("%I").lstrip("0") or "0"
        minute = dt.strftime("%M")
        ampm = dt.strftime("%p").lower()
        day = dt.strftime("%d").lstrip("0")
        month = dt.strftime("%m").lstrip("0")
        year = dt.strftime("%Y")
        return f"{hour}:{minute} {ampm} {day}/{month}/{year}"
    except Exception:
        return ts

class CVProcessor:
    """
    Lớp xử lý file CV: đọc text, gọi LLM hoặc regex fallback, trả về DataFrame
    """
    def __init__(self, fetcher: Optional[object] = None, llm_client: Optional[LLMClient] = None):
        """Khởi tạo: cấp fetcher (đọc email) và LLM client"""
        self.fetcher = fetcher  # đối tượng có method fetch_cv_attachments()
        self.llm_client = llm_client or LLMClient()  # client LLM mặc định

    def _extract_pdf(self, path: str) -> str:
        """
        Đọc text từ file PDF bằng thư viện tương ứng
        Trả về chuỗi rỗng nếu không có library
        """
        if _PDF_EX == "pdfminer":
            return extract_text(path)
        elif _PDF_EX == "pypdf2":
            from PyPDF2 import PdfReader
            txt = ""
            for p in PdfReader(path).pages:
                txt += p.extract_text() or ""
            return txt
        elif _PDF_EX == "pymupdf":
            import fitz
            doc = fitz.open(path)
            txt = "".join(page.get_text() for page in doc)
            doc.close()
            return txt
        logger.error("❌ Không có thư viện PDF phù hợp để trích xuất text.")
        return ""

    def extract_text(self, path: str) -> str:
        """
        Đọc văn bản từ file PDF hoặc DOCX
        Trả về chuỗi text, log cảnh báo nếu định dạng không hỗ trợ
        """
        ext = os.path.splitext(path)[1].lower()  # lấy phần mở rộng
        try:
            if ext == ".pdf":
                return self._extract_pdf(path)
            if ext == ".docx":
                doc = docx.Document(path)
                return "\n".join(p.text for p in doc.paragraphs)
            logger.warning(f"⚠️ Định dạng không hỗ trợ: {path}")
        except Exception as e:
            logger.error(f"Lỗi khi đọc file {path}: {e}")
        return ""

    def extract_info_with_llm(self, text: str) -> Dict:
        """
        Enhanced LLM extraction with better error handling and retry logic
        """
        if not text.strip():
            logger.warning("Text input is empty for LLM extraction")
            return {}

        max_retries = 3
        base_delay = 1  # seconds
        
        for attempt in range(1, max_retries + 1):
            try:
                logger.info(f"LLM extraction attempt {attempt}/{max_retries}")
                
                # Create enhanced prompt with text length info
                text_length = len(text)
                if text_length > 8000:  # Truncate very long text
                    text = text[:8000] + "...[text truncated]"
                    logger.info(f"Text truncated from {text_length} to {len(text)} chars")
                
                # Generate response with timeout
                resp = self.llm_client.generate_content([CV_EXTRACTION_PROMPT, text])
                
                if not resp or not resp.strip():
                    raise ValueError(f"Empty response from LLM on attempt {attempt}")
                
                # Enhanced JSON extraction with multiple patterns
                json_data = self._extract_json_from_response(resp)
                
                if json_data:
                    logger.info(f"✅ LLM extraction successful on attempt {attempt}")
                    return json_data
                else:
                    raise ValueError(f"No valid JSON found in LLM response on attempt {attempt}")
                    
            except Exception as e:
                logger.warning(f"❌ LLM attempt {attempt} failed: {e}")
                
                # Check for quota/rate limit errors
                error_msg = str(e).lower()
                if any(code in error_msg for code in ("quota", "429", "resource_exhausted", "rate limit")):
                    if attempt < max_retries:
                        delay = base_delay * (2 ** attempt)  # Exponential backoff
                        logger.warning(f"Quota/rate limit hit, retrying in {delay} seconds...")
                        time.sleep(delay)
                        continue
                
                if attempt == max_retries:
                    logger.error(f"All {max_retries} LLM attempts failed. Falling back to regex.")
                    return self._fallback_regex(text)
        
        # Fallback to regex if all attempts fail
        return self._fallback_regex(text)

    def _extract_json_from_response(self, response: str) -> Optional[Dict]:
        """Extract JSON from LLM response with multiple patterns"""
        try:
            # Pattern 1: JSON in code blocks
            json_match = re.search(r'```(?:json)?\s*(\{.*?\})\s*```', response, re.DOTALL)
            if json_match:
                return json.loads(json_match.group(1))
            
            # Pattern 2: Direct JSON
            json_match = re.search(r'\{.*\}', response, re.DOTALL)
            if json_match:
                return json.loads(json_match.group(0))
            
            # Pattern 3: Try to parse entire response as JSON
            return json.loads(response.strip())
            
        except json.JSONDecodeError as e:
            logger.warning(f"JSON parsing failed: {e}")
            return None
        except Exception as e:
            logger.error(f"Unexpected error in JSON extraction: {e}")
            return None

    def _fallback_regex(self, text: str) -> Dict:
        """
        Dùng regex đơn giản để trích xuất các trường: tên, tuổi, email, điện thoại, học vấn, kinh nghiệm, địa chỉ, kỹ năng
        Trả về dict với các key tương ứng
        """
        patterns = {
            "ten": r"(?:(?:Họ tên|Tên)[:\-\s]+)([^\n]+)",
            "tuoi": r"(?:(?:Tuổi|Age)[:\-\s]+)(\d{1,3})",
            "email": r"([a-zA-Z0-9_.+-]+@[a-zA-Z0-9-]+\.[a-zA-Z0-9-.]+)",
            "dien_thoai": r"(\+?\d[\d\-\s]{7,}\d)",
            "hoc_van": r"(?:(?:Học vấn|Education)[:\-\s]+)([^\n]+)",
            "kinh_nghiem": r"(?:(?:Kinh nghiệm|Experience)[:\-\s]+)([^\n]+)",
            "dia_chi": r"(?:(?:Địa chỉ|Address)[:\-\s]+)([^\n]+)",
            "ky_nang": r"(?:(?:Kỹ năng|Skills?)[:\-\s]+)([^\n]+)",
        }
        info: Dict[str, str] = {}
        for k, p in patterns.items():
            m = re.search(p, text, re.IGNORECASE)
            info[k] = m.group(1).strip() if m else ""
        return info

    def process(
        self,
        unseen_only: bool | None = None,
<<<<<<< HEAD
        from_time: datetime | None = None,
        to_time: datetime | None = None,
=======
        since: date | None = None,
        before: date | None = None,
>>>>>>> 97fe0af4
    ) -> pd.DataFrame:
        """
        Tìm tất cả file CV (fetcher hoặc thư mục attachments), trích xuất info, trả về DataFrame
        """
        # fetch từ email nếu có fetcher
        if self.fetcher:
            unseen = unseen_only if unseen_only is not None else EMAIL_UNSEEN_ONLY
            files: List[str] = self.fetcher.fetch_cv_attachments(
                since=since,
                before=before,
                unseen_only=unseen,
            )
        else:
            files = []

        sent_map = {
            os.path.join(ATTACHMENT_DIR, fname): ts
            for fname, ts in load_sent_times().items()
        }
        if self.fetcher:
            sent_map.update(dict(getattr(self.fetcher, "last_fetch_info", [])))
        if not files:
            logger.info("🔍 Không tìm thấy qua fetcher, dò thư mục attachments...")
            files = [
                os.path.join(ATTACHMENT_DIR, f)
                for f in os.listdir(ATTACHMENT_DIR)
                if f.lower().endswith((".pdf", ".docx"))
            ]

        if from_time or to_time:
            def _in_range(p: str) -> bool:
                ts = sent_map.get(p, "")
                if not ts:
                    return False
                try:
                    dt = datetime.fromisoformat(ts.replace("Z", "+00:00"))
                except Exception:
                    return False
                if from_time and dt < from_time:
                    return False
                if to_time and dt > to_time:
                    return False
                return True

            files = [f for f in files if _in_range(f)]

        if not files:
            logger.info("ℹ️ Không có file CV nào trong thư mục.")
            return pd.DataFrame()  # trả về DataFrame rỗng nếu không có file

        rows: List[Dict[str, str]] = []
        for path in files:
            txt = self.extract_text(path)  # đọc text file
            info = self.extract_info_with_llm(txt) or {}
            # gom thông tin vào dict
            sent_time = sent_map.get(path, "")
            sent_time = sent_time if sent_time is not None else ""
            rows.append({
                "Thời gian nhận": sent_time,
                "Nguồn": os.path.basename(path),
                "Họ tên": info.get("ten", ""),
                "Tuổi": info.get("tuoi", ""),
                "Email": info.get("email", ""),
                "Điện thoại": info.get("dien_thoai", ""),
                "Địa chỉ": info.get("dia_chi", ""),
                "Học vấn": info.get("hoc_van", ""),
                "Kinh nghiệm": info.get("kinh_nghiem", ""),
                "Kỹ năng": info.get("ky_nang", ""),
            })

        df = pd.DataFrame(rows, columns=[
            "Thời gian nhận",
            "Nguồn",
            "Họ tên",
            "Tuổi",
            "Email",
            "Điện thoại",
            "Địa chỉ",
            "Học vấn",
            "Kinh nghiệm",
            "Kỹ năng",
        ])  # tạo DataFrame từ list dict với thứ tự cột cố định
        if "Thời gian nhận" in df.columns:
            df["Thời gian nhận"] = df["Thời gian nhận"].apply(format_sent_time_display)
        return df  # trả về kết quả

    def save_to_csv(self, df: pd.DataFrame, output: str = OUTPUT_CSV):
        """
        Ghi đè file CSV mỗi lần chạy; nếu muốn append, có thể chuyển mode và header
        """
        df.to_csv(output, index=False, encoding="utf-8-sig")  # lưu file
        logger.info(f"✅ Đã lưu {len(df)} hồ sơ vào {output}")

    def save_to_excel(self, df: pd.DataFrame, output: str = OUTPUT_EXCEL) -> None:
        """Ghi DataFrame ra file Excel với định dạng đẹp và hyperlink"""
        df = df.copy()
        with pd.ExcelWriter(output, engine="openpyxl") as writer:
            df.to_excel(writer, index=False, sheet_name="CVs")
            wb = writer.book
            ws = writer.sheets["CVs"]

            # Định dạng header
            header_font = Font(bold=True)
            header_fill = PatternFill("solid", fgColor="FFFFCC")
            for cell in ws[1]:
                cell.font = header_font
                cell.fill = header_fill

            ws.freeze_panes = "A2"

            # Auto-width cho các cột
            for column_cells in ws.columns:
                length = max(len(str(cell.value)) if cell.value is not None else 0 for cell in column_cells)
                ws.column_dimensions[column_cells[0].column_letter].width = min(length + 2, 50)

            # Tạo hyperlink cho cột "Nguồn"
            if "Nguồn" in df.columns:
                col_idx = list(df.columns).index("Nguồn") + 1
                for row in range(2, len(df) + 2):
                    fname = ws.cell(row=row, column=col_idx).value
                    path = (ATTACHMENT_DIR / str(fname)).resolve()
                    ws.cell(row=row, column=col_idx).value = f'=HYPERLINK("{path}", "{fname}")'

        logger.info(f"✅ Đã lưu {len(df)} hồ sơ vào {output}")<|MERGE_RESOLUTION|>--- conflicted
+++ resolved
@@ -221,13 +221,9 @@
     def process(
         self,
         unseen_only: bool | None = None,
-<<<<<<< HEAD
-        from_time: datetime | None = None,
-        to_time: datetime | None = None,
-=======
+
         since: date | None = None,
         before: date | None = None,
->>>>>>> 97fe0af4
     ) -> pd.DataFrame:
         """
         Tìm tất cả file CV (fetcher hoặc thư mục attachments), trích xuất info, trả về DataFrame

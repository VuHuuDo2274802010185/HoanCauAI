# main_engine/app.py

import os, sys
from pathlib import Path
import logging
import traceback
import time
from typing import Optional, Dict, Any
import asyncio

# Đưa thư mục gốc (chứa `modules/`) vào sys.path để import modules
HERE = Path(__file__).parent
ROOT = HERE.parent
if str(ROOT) not in sys.path:
    sys.path.insert(0, str(ROOT))

# Khi chạy bằng `streamlit run`, __package__ sẽ là None dẫn tới lỗi khi
# dùng relative imports. Thiết lập thủ công để các import như
# `from .tabs import fetch_tab` hoạt động.
if __package__ is None:
    __package__ = "main_engine"

import streamlit as st
from typing import cast
import requests
import pandas as pd
from datetime import datetime

# Configure logging with better formatting
logging.basicConfig(
    level=logging.INFO,
    format='%(asctime)s - %(name)s - %(levelname)s - %(message)s',
    handlers=[
        logging.StreamHandler(sys.stdout),
        logging.FileHandler(ROOT / "app.log", encoding='utf-8')
    ]
)
logger = logging.getLogger(__name__)

# Import cấu hình và modules with error handling
try:
    from modules.config import (
        LLM_CONFIG,
        get_models_for_provider,
        get_model_price,
        GOOGLE_API_KEY,
        OPENROUTER_API_KEY,
        EMAIL_HOST,
        EMAIL_PORT,
        EMAIL_USER,
        EMAIL_PASS,
        EMAIL_UNSEEN_ONLY,
        MCP_API_KEY,
    )
    from modules.auto_fetcher import watch_loop
    
    try:
        from .tabs import (
            fetch_tab,
            process_tab,
            single_tab,
            results_tab,
        )
        # Import chat_tab only if exists, otherwise use built-in
        try:
            from .tabs import chat_tab
            HAS_EXTERNAL_CHAT_TAB = True
        except ImportError:
            HAS_EXTERNAL_CHAT_TAB = False
            logger.info("Using built-in chat tab implementation")
    except ImportError as ie:
        logger.warning(f"Some tab imports failed: {ie}")
        # Set fallback flags
        HAS_EXTERNAL_CHAT_TAB = False
except ImportError as e:
    logger.error(f"Failed to import modules: {e}")
    st.error(f"Lỗi import modules: {e}")
    st.stop()


# --- Error handling utilities ---
def handle_error(func):
    """Decorator for error handling"""
    def wrapper(*args, **kwargs):
        try:
            return func(*args, **kwargs)
        except Exception as e:
            logger.error(f"Error in {func.__name__}: {str(e)}")
            logger.error(traceback.format_exc())
            st.error(f"Lỗi trong {func.__name__}: {str(e)}")
            return None
    return wrapper


def safe_session_state_get(key: str, default: Any = None) -> Any:
    """Safely get value from session state"""
    try:
        return st.session_state.get(key, default)
    except Exception as e:
        logger.warning(f"Error accessing session state key '{key}': {e}")
        return default


def safe_session_state_set(key: str, value: Any) -> bool:
    """Safely set value in session state"""
    try:
        st.session_state[key] = value
        return True
    except Exception as e:
        logger.warning(f"Error setting session state key '{key}': {e}")
        return False


# --- Configuration validation ---
def validate_configuration() -> Dict[str, bool]:
    """Validate application configuration"""
    config_status = {
        "env_file": (ROOT / ".env").exists(),
        "config_module": True,
        "static_files": (ROOT / "static").exists(),
        "modules": True
    }
    
    # Check if required modules are importable
    try:
        import modules.qa_chatbot
        config_status["qa_module"] = True
    except ImportError:
        config_status["qa_module"] = False
        
    return config_status


# --- Initialize session state with defaults ---
def initialize_session_state():
    """Initialize session state with safe defaults"""
    defaults = {
        "conversation_history": [],
        "background_color": "#fffbf0",
        "text_color": "#2d1810", 
        "accent_color": "#d4af37",
        "secondary_color": "#f4e09c",
        "font_family_index": 0,
        "font_size": 14,
        "border_radius": 8,
        "layout_compact": False,
        "app_initialized": False,
        "last_error": None,
        "error_count": 0,
        "logs": []
    }
    
    for key, value in defaults.items():
        if key not in st.session_state:
            safe_session_state_set(key, value)


# --- Enhanced Streamlit logging handler ---
class StreamlitLogHandler(logging.Handler):
    def emit(self, record: logging.LogRecord) -> None:
        try:
            # Check if Streamlit context exists
            ctx_exists = self._check_streamlit_context()
            if not ctx_exists:
                return

            msg = self.format(record)
            logs = safe_session_state_get("logs", [])
            
            # Limit log size to prevent memory issues
            if len(logs) > 500:
                logs = logs[-400:]  # Keep last 400 entries
                
            logs.append({
                "timestamp": datetime.now().strftime("%H:%M:%S"),
                "level": record.levelname,
                "message": msg,
                "module": record.module
            })
            safe_session_state_set("logs", logs)
            
        except Exception as e:
            # Fallback to standard logging if Streamlit fails
            print(f"StreamlitLogHandler error: {e}")

    def _check_streamlit_context(self) -> bool:
        """Check if Streamlit context is available"""
        try:
            return bool(st.runtime.exists())
        except Exception:
            try:
                return (
                    st.runtime.scriptrunner.get_script_run_ctx(suppress_warning=True)
                    is not None
                )
            except Exception:
                return False


# Install enhanced logging handler
if not safe_session_state_get("enhanced_log_handler_installed", False):
    handler = StreamlitLogHandler()
    handler.setFormatter(logging.Formatter("%(levelname)s - %(name)s - %(message)s"))
    logging.getLogger().addHandler(handler)
    safe_session_state_set("enhanced_log_handler_installed", True)


def update_log_display(container):
    """Update log display with enhanced formatting"""
    logs = safe_session_state_get("logs", [])
    if not logs:
        container.info("Chưa có log nào.")
        return
        
    # Display recent logs with color coding
    recent_logs = logs[-50:]  # Show last 50 logs
    log_text = ""
    
    for log_entry in recent_logs:
        if isinstance(log_entry, dict):
            timestamp = log_entry.get("timestamp", "")
            level = log_entry.get("level", "INFO")
            message = log_entry.get("message", "")
            log_text += f"[{timestamp}] {level}: {message}\n"
        else:
            log_text += f"{log_entry}\n"
    
    container.code(log_text, language="text")


# --- Cấu hình chung cho trang Streamlit ---
@handle_error
def configure_streamlit_page():
    """Configure Streamlit page with error handling"""
    try:
        st.set_page_config(
            page_title="Hoàn Cầu AI CV Processor",
            page_icon=str(ROOT / "static" / "logo.png"),
            layout="wide",
            initial_sidebar_state="expanded",
        )
        logger.info("Streamlit page configured successfully")
    except Exception as e:
        logger.error(f"Failed to configure Streamlit page: {e}")
        # Fallback configuration
        st.set_page_config(
            page_title="Hoàn Cầu AI CV Processor",
            layout="wide"
        )


# --- Enhanced platform detection ---
@handle_error  
def detect_platform(api_key: str) -> Optional[str]:
    """Enhanced platform detection with better error handling"""
    if not api_key or not isinstance(api_key, str):
        return None
        
    api_key = api_key.strip()
    
    # Pattern-based detection
    patterns = {
        "openrouter": ["sk-or-", "or-"],
        "google": ["AIza"],
        "vectorshift": ["vs-", "vectorshift"]
    }
    
    for platform, prefixes in patterns.items():
        if any(api_key.lower().startswith(prefix.lower()) for prefix in prefixes):
            logger.info(f"Detected platform: {platform}")
            return platform
    
    # API-based detection with timeout and retry
    endpoints = [
        ("openrouter", "https://openrouter.ai/api/v1/models", {"Authorization": f"Bearer {api_key}"}),
        ("google", f"https://generativelanguage.googleapis.com/v1beta/models?key={api_key}", {})
    ]
    
    for platform, url, headers in endpoints:
        try:
            response = requests.get(url, headers=headers, timeout=5)
            if response.status_code == 200:
                logger.info(f"API verification successful for platform: {platform}")
                return platform
        except requests.RequestException as e:
            logger.debug(f"API check failed for {platform}: {e}")
            continue
    
    logger.warning(f"Could not detect platform for API key: {api_key[:10]}...")
    return None


# --- Enhanced CSS loading ---
@handle_error
def load_css():
    """Load CSS with enhanced error handling"""
    css_path = ROOT / "static" / "style.css"
    
    if css_path.exists():
        try:
            css_content = css_path.read_text(encoding='utf-8')
            st.markdown(f"<style>{css_content}</style>", unsafe_allow_html=True)
            logger.info("Custom CSS loaded successfully")
        except Exception as e:
            logger.error(f"Failed to load CSS: {e}")
            st.warning(f"Không thể tải CSS: {e}")
    else:
        logger.info(f"CSS file not found at: {css_path}")


# --- Enhanced model management ---
@handle_error
def get_available_models(provider: str, api_key: str) -> list:
    """Get available models with caching and error handling"""
    cache_key = f"models_{provider}_{hash(api_key) if api_key else 'none'}"
    cached_models = safe_session_state_get(cache_key, None)
    
    # Use cached models if available and recent
    if cached_models and isinstance(cached_models, dict):
        cache_time = cached_models.get("timestamp", 0)
        if time.time() - cache_time < 300:  # 5 minutes cache
            return cached_models.get("models", [])
    
    try:
        models = get_models_for_provider(provider, api_key)
        if models:
            # Cache the results
            safe_session_state_set(cache_key, {
                "models": models,
                "timestamp": time.time()
            })
            logger.info(f"Retrieved {len(models)} models for {provider}")
            return models
    except Exception as e:
        logger.error(f"Failed to get models for {provider}: {e}")
    
    # Fallback to default model
    default_model = LLM_CONFIG.get("model", "gemini-2.0-flash")
    return [default_model]


# --- Enhanced Chat Tab Implementation ---
@handle_error
def render_enhanced_chat_tab():
    """Render enhanced chat tab with full functionality"""
    st.header("🤖 Chat với AI - Trợ lý thông minh")
    
    # Initialize chat history if not exists
    if "conversation_history" not in st.session_state:
        st.session_state.conversation_history = []
    
    # Load CV dataset for context
    dataset_info = load_dataset_for_chat()
    
    # Display dataset info
    if dataset_info:
        with st.expander("📊 Thông tin dataset hiện tại", expanded=False):
            st.success(f"✅ Đã tải {dataset_info['count']} CV từ file: `{dataset_info['file']}`")
            st.info(f"📅 Last modified: {dataset_info['modified']}")
    else:
        st.warning("⚠️ Chưa có dataset CV. Hãy xử lý CV ở tab 'Xử lý CV' trước.")
    
    # Chat statistics
    render_chat_statistics()
    
    # Chat history display
    chat_container = st.container()
    with chat_container:
        render_chat_history()
    
    # Chat input form
    render_chat_input_form()
    
    # Action buttons
    col1, col2, col3, col4 = st.columns(4)
    
    with col1:
        if st.button("🗑️ Xóa lịch sử", help="Xóa toàn bộ lịch sử chat"):
            st.session_state.conversation_history = []
            st.success("Đã xóa lịch sử chat!")
            st.rerun()
    
    with col2:
        if st.button("📥 Xuất chat", help="Xuất lịch sử chat ra file"):
            export_chat_history()
    
    with col3:
        if st.button("📊 Thống kê", help="Xem thống kê chi tiết"):
            st.session_state["show_chat_stats"] = not st.session_state.get("show_chat_stats", False)
            st.rerun()
    
    with col4:
        if st.button("❓ Hướng dẫn", help="Xem hướng dẫn sử dụng"):
            render_chat_help()


@handle_error
def load_dataset_for_chat():
    """Load CV dataset for chat context"""
    try:
        csv_path = ROOT / "cv_summary.csv"
        if not csv_path.exists():
            return None
        
        df = pd.read_csv(csv_path)
        if df.empty:
            return None
        
        modified_time = datetime.fromtimestamp(csv_path.stat().st_mtime)
        
        return {
            "count": len(df),
            "file": csv_path.name,
            "modified": modified_time.strftime("%Y-%m-%d %H:%M:%S"),
            "data": df
        }
    except Exception as e:
        logger.error(f"Error loading dataset for chat: {e}")
        return None


@handle_error
def render_chat_statistics():
    """Render chat statistics"""
    if not st.session_state.get("show_chat_stats", False):
        return
    
    history = st.session_state.get("conversation_history", [])
    if not history:
        st.info("Chưa có cuộc trò chuyện nào.")
        return
    
    with st.expander("📊 Thống kê chi tiết", expanded=True):
        col1, col2, col3, col4 = st.columns(4)
        
        with col1:
            st.metric("Tổng tin nhắn", len(history))
        
        with col2:
            user_messages = len([msg for msg in history if msg["role"] == "user"])
            st.metric("Tin nhắn của bạn", user_messages)
        
        with col3:
            ai_messages = len([msg for msg in history if msg["role"] == "assistant"])
            st.metric("Phản hồi AI", ai_messages)
        
        with col4:
            if history:
                first_message = history[0].get("timestamp", "N/A")
                st.metric("Bắt đầu lúc", first_message[:19] if first_message != "N/A" else "N/A")


@handle_error
def render_chat_history():
    """Render chat conversation history"""
    history = st.session_state.get("conversation_history", [])
    if not history:
        st.info("💬 Bắt đầu cuộc trò chuyện bằng cách gửi tin nhắn bên dưới!")
        return
    
    for i, message in enumerate(history):
        role = message.get("role", "user")
        content = message.get("content", "")
        timestamp = message.get("timestamp", "")
        
        if role == "user":
            # User message - aligned right
            st.markdown(
                f"""
                <div style="display: flex; justify-content: flex-end; margin: 10px 0;">
                    <div class="chat-message" style="
                        background: linear-gradient(135deg, {st.session_state.get('accent_color', '#d4af37')} 0%, {st.session_state.get('secondary_color', '#f4e09c')} 100%);
                        color: white;
                        margin-left: 20%;
                    ">
                        <strong>👤 Bạn:</strong><br>
                        {content}
                        <div style="font-size: 0.8em; opacity: 0.8; margin-top: 5px;">
                            {timestamp[:19] if timestamp else ''}
                        </div>
                    </div>
                </div>
                """,
                unsafe_allow_html=True
            )
        else:
            # AI message - aligned left
            st.markdown(
                f"""
                <div style="display: flex; justify-content: flex-start; margin: 10px 0;">
                    <div class="chat-message" style="
                        background: linear-gradient(135deg, {st.session_state.get('background_color', '#fffbf0')} 0%, {st.session_state.get('secondary_color', '#f4e09c')}44 100%);
                        color: {st.session_state.get('text_color', '#2d1810')};
                        border: 2px solid {st.session_state.get('secondary_color', '#f4e09c')};
                        margin-right: 20%;
                    ">
                        <strong>🤖 AI:</strong><br>
                        {content}
                        <div style="font-size: 0.8em; opacity: 0.7; margin-top: 5px;">
                            {timestamp[:19] if timestamp else ''}
                        </div>
                    </div>
                </div>
                """,
                unsafe_allow_html=True
            )


@handle_error
def render_chat_input_form():
    """Render chat input form"""
    with st.form("chat_form", clear_on_submit=True):
        col1, col2 = st.columns([4, 1])
        
        with col1:
            user_input = st.text_area(
                "💬 Nhập câu hỏi của bạn:",
                placeholder="Ví dụ: Tóm tắt thông tin các ứng viên có kinh nghiệm AI...",
                height=100,
                help="Nhấn Ctrl+Enter để gửi nhanh"
            )
        
        with col2:
            st.markdown("<br>", unsafe_allow_html=True)  # Spacing
            submit_button = st.form_submit_button(
                "📨 Gửi",
                help="Gửi câu hỏi cho AI",
                use_container_width=True
            )
    
    if submit_button and user_input.strip():
        process_chat_message(user_input.strip())


@handle_error
def process_chat_message(user_input: str):
    """Process chat message and get AI response"""
    try:
        # Add user message to history
        timestamp = datetime.now().isoformat()
        st.session_state.conversation_history.append({
            "role": "user",
            "content": user_input,
            "timestamp": timestamp
        })
        
        # Get AI response
        with st.spinner("🤖 AI đang suy nghĩ..."):
            # Import QA chatbot
            try:
                from modules.qa_chatbot import QAChatbot
                
                # Get current LLM configuration
                provider = st.session_state.get("selected_provider", "google")
                model = st.session_state.get("selected_model", "gemini-2.0-flash")
                api_key = st.session_state.get(f"{provider}_api_key", "")
                
                if not api_key:
                    st.error("❌ API Key chưa được cấu hình!")
                    return
                
                # Load dataset for context
                dataset_info = load_dataset_for_chat()
                dataset_context = ""
                
                if dataset_info and dataset_info.get("data") is not None:
                    df = dataset_info["data"]
                    # Create context from CV data
                    dataset_context = f"""
Thông tin dataset hiện tại:
- Tổng số CV: {len(df)}
- Các cột dữ liệu: {', '.join(df.columns.tolist())}
- Dữ liệu mẫu (5 dòng đầu):
{df.head().to_string()}
"""
                
                # Initialize chatbot
                chatbot = QAChatbot(provider=provider, model=model, api_key=api_key)
                
                # Prepare conversation context
                conversation_context = []
                recent_history = st.session_state.conversation_history[-10:]  # Last 10 messages
                
                for msg in recent_history[:-1]:  # Exclude the current message
                    conversation_context.append({
                        "role": msg["role"],
                        "content": msg["content"]
                    })
                
                # Get AI response
                full_query = f"""
Bối cảnh dataset CV:
{dataset_context}

Lịch sử trò chuyện gần đây:
{str(conversation_context) if conversation_context else "Không có lịch sử"}

Câu hỏi hiện tại: {user_input}

Hãy trả lời một cách chi tiết, chuyên nghiệp và hữu ích. Nếu câu hỏi liên quan đến CV trong dataset, hãy phân tích dựa trên dữ liệu có sẵn.
"""
                
                response = chatbot.ask_question(full_query)
                
                if response:
                    # Add AI response to history
                    st.session_state.conversation_history.append({
                        "role": "assistant", 
                        "content": response,
                        "timestamp": datetime.now().isoformat()
                    })
                    
                    logger.info(f"Chat processed successfully. History length: {len(st.session_state.conversation_history)}")
                    st.rerun()
                else:
                    st.error("❌ Không thể lấy phản hồi từ AI. Vui lòng thử lại.")
                    
            except ImportError as e:
                st.error(f"❌ Lỗi import QAChatbot: {e}")
                logger.error(f"QAChatbot import error: {e}")
            except Exception as e:
                st.error(f"❌ Lỗi xử lý chat: {str(e)}")
                logger.error(f"Chat processing error: {e}")
                logger.error(traceback.format_exc())
                
    except Exception as e:
        st.error(f"❌ Lỗi không mong muốn: {str(e)}")
        logger.error(f"Unexpected chat error: {e}")


@handle_error
def export_chat_history():
    """Export chat history to file"""
    try:
        history = st.session_state.get("conversation_history", [])
        if not history:
            st.warning("Không có lịch sử chat để xuất.")
            return
        
        # Create export content
        export_content = "# Lịch sử Chat - Hoàn Cầu AI CV Processor\n\n"
        export_content += f"Xuất lúc: {datetime.now().strftime('%Y-%m-%d %H:%M:%S')}\n"
        export_content += f"Tổng số tin nhắn: {len(history)}\n\n"
        export_content += "---\n\n"
        
        for i, message in enumerate(history, 1):
            role = "👤 Bạn" if message["role"] == "user" else "🤖 AI"
            timestamp = message.get("timestamp", "")[:19]
            content = message.get("content", "")
            
            export_content += f"## Tin nhắn {i} - {role}\n"
            export_content += f"**Thời gian:** {timestamp}\n\n"
            export_content += f"{content}\n\n"
            export_content += "---\n\n"
        
        # Provide download
        st.download_button(
            label="💾 Tải xuống lịch sử chat",
            data=export_content,
            file_name=f"chat_history_{datetime.now().strftime('%Y%m%d_%H%M%S')}.md",
            mime="text/markdown",
            help="Tải xuống lịch sử chat dưới dạng file Markdown"
        )
        
        st.success("✅ File xuất sẵn sàng để tải xuống!")
        
    except Exception as e:
        st.error(f"❌ Lỗi xuất file: {str(e)}")
        logger.error(f"Export error: {e}")


@handle_error
def render_chat_help():
    """Render chat help and usage guide"""
    with st.expander("❓ Hướng dẫn sử dụng Chat AI", expanded=True):
        st.markdown("""
        ### 🎯 Tính năng chính:
        - **Chat thông minh** với AI về dữ liệu CV
        - **Lưu lịch sử** cuộc trò chuyện tự động
        - **Xuất file** lịch sử chat
        - **Thống kê** chi tiết cuộc trò chuyện
        - **Giao diện đẹp** với theme tùy chỉnh
        
        ### 💡 Cách sử dụng:
        1. **Xử lý CV trước:** Hãy xử lý CV ở tab "Xử lý CV" để có dữ liệu
        2. **Đặt câu hỏi:** Nhập câu hỏi vào ô bên dưới
        3. **Gửi tin nhắn:** Nhấn "Gửi" hoặc Ctrl+Enter
        4. **Theo dõi lịch sử:** Tất cả cuộc trò chuyện được lưu tự động
        
        ### 🔥 Câu hỏi mẫu:
        - "Tóm tắt thông tin các ứng viên có kinh nghiệm AI"
        - "Ứng viên nào có kỹ năng Python tốt nhất?"
        - "Phân tích điểm mạnh của từng ứng viên"
        - "Gợi ý ứng viên phù hợp cho vị trí Senior Developer"
        
        ### ⚡ Mẹo sử dụng:
        - **Câu hỏi cụ thể** sẽ cho kết quả tốt hơn
        - **Sử dụng ngữ cảnh** từ cuộc trò chuyện trước
        - **Xuất lịch sử** để lưu trữ thông tin quan trọng
        - **Xóa lịch sử** khi muốn bắt đầu cuộc trò chuyện mới
        
        ### 🛠️ Cấu hình:
        - **API Key:** Cấu hình ở sidebar bên trái
        - **Model:** Chọn model phù hợp (Gemini, GPT, v.v.)
        - **Theme:** Tùy chỉnh giao diện theo sở thích
        """)


# Initialize application
def initialize_app():
    """Initialize the application with comprehensive setup"""
    if safe_session_state_get("app_initialized", False):
        return
    
    logger.info("Initializing Hoàn Cầu AI CV Processor...")
    
    # Validate configuration
    config_status = validate_configuration()
    if not all(config_status.values()):
        st.warning("Một số cấu hình có thể chưa đầy đủ. Ứng dụng vẫn sẽ hoạt động nhưng có thể thiếu một số tính năng.")
        logger.warning(f"Configuration issues detected: {config_status}")
    
    # Initialize session state
    initialize_session_state()
    
    # Configure page
    configure_streamlit_page()
    
    # Load CSS
    load_css()
    
    safe_session_state_set("app_initialized", True)
    logger.info("Application initialization completed")

# Initialize the application
initialize_app()

# --- Sidebar: logo và cấu hình LLM ---
@handle_error
def render_sidebar():
    """Render sidebar with enhanced error handling"""
    
    # Logo display
    logo_path = ROOT / "static" / "logo.png"
    if logo_path.exists():
        try:
            st.sidebar.image(str(logo_path), use_container_width=True)
        except Exception as e:
            logger.warning(f"Failed to load logo: {e}")
            st.sidebar.markdown("**🏢 Hoàn Cầu AI CV Processor**")
    
    # System status indicator
    with st.sidebar.expander("📊 Trạng thái hệ thống", expanded=False):
        config_status = validate_configuration()
        for component, status in config_status.items():
            emoji = "✅" if status else "❌"
            st.write(f"{emoji} {component.replace('_', ' ').title()}")
    
    st.sidebar.header("⚙️ Cấu hình LLM")

    # Provider selection with validation
    provider = st.sidebar.selectbox(
        "🔧 Provider",
        options=["google", "openrouter"],
        key="selected_provider",
        help="Chọn nhà cung cấp LLM",
    )

    # API key input with enhanced validation
    if provider == "google":
        api_key = st.sidebar.text_input(
            "🔑 Google API Key",
            type="password",
            value=safe_session_state_get("google_api_key", GOOGLE_API_KEY),
            key="google_api_key",
            help="Khóa API dùng cho Google Gemini",
        )
    else:
        api_key = st.sidebar.text_input(
            "🔑 OpenRouter API Key", 
            type="password",
            value=safe_session_state_get("openrouter_api_key", OPENROUTER_API_KEY),
            key="openrouter_api_key",
            help="Khóa API cho OpenRouter",
        )

    # API key validation
    if api_key:
        detected_platform = detect_platform(api_key)
        if detected_platform and detected_platform != provider:
            st.sidebar.warning(f"⚠️ API key có vẻ thuộc về {detected_platform}, không phải {provider}")
        elif detected_platform == provider:
            st.sidebar.success(f"✅ API key hợp lệ cho {provider}")

    # Model fetching with better error handling
    col1, col2 = st.sidebar.columns([2, 1])
    with col1:
        if st.button("🔄 Lấy models", help="Lấy danh sách model từ API"):
            if not api_key:
                st.sidebar.warning("⚠️ Vui lòng nhập API Key trước khi lấy models")
            else:
                with st.spinner("Đang lấy danh sách models..."):
                    models = get_available_models(provider, api_key)
                    if models:
                        safe_session_state_set("available_models", models)
                        st.sidebar.success(f"✅ Đã lấy {len(models)} models")
                    else:
                        st.sidebar.error("❌ Không thể lấy models")

<<<<<<< HEAD
    with col2:
        if st.button("🗑️", help="Xóa cache models"):
            cache_key = f"models_{provider}_{hash(api_key) if api_key else 'none'}"
            if cache_key in st.session_state:
                del st.session_state[cache_key]
            st.sidebar.info("Cache đã được xóa")
=======
# --- Apply theme from Streamlit config ---
theme = st.get_option("theme.base") or "light"
st.markdown(
    f"<script>document.documentElement.setAttribute('data-theme', '{theme}');</script>",
    unsafe_allow_html=True,
)

# --- Sidebar: logo và cấu hình LLM ---
logo_path = ROOT / "static" / "logo.png"
if logo_path.exists():
    st.sidebar.image(str(logo_path), use_container_width=True)

st.sidebar.header("Cấu hình LLM")

# Chọn provider
provider = st.sidebar.selectbox(
    "Provider",
    options=["google", "openrouter"],
    key="selected_provider",
    help="Chọn nhà cung cấp LLM",
)
>>>>>>> 75461aee

    # Model selection
    models = safe_session_state_get("available_models", get_available_models(provider, api_key))
    
    if not models:
        st.sidebar.error("❌ Không lấy được models, vui lòng kiểm tra API Key.")
        models = [LLM_CONFIG.get("model", "gemini-2.0-flash")]

    # Set default model
    default_model = LLM_CONFIG.get("model", "gemini-2.0-flash")
    if default_model not in models and models:
        default_model = models[0]
    
    if not safe_session_state_get("selected_model") or safe_session_state_get("selected_model") not in models:
        safe_session_state_set("selected_model", default_model)

    # Model selection with pricing
    def format_model_option(model: str) -> str:
        try:
            price = get_model_price(model)
            return f"{model} ({price})" if price != "unknown" else model
        except Exception:
            return model

    model = st.sidebar.selectbox(
        "🤖 Model",
        options=models,
        key="selected_model", 
        help="Chọn mô hình LLM",
        format_func=format_model_option,
    )

    # Display current configuration
    try:
        price = get_model_price(model)
        label = f"{model} ({price})" if price != "unknown" else model
    except Exception:
        label = model
        
    st.sidebar.markdown(f"**🎯 Đang dùng:** `{provider}` / `{label}`")
    
    return provider, api_key, model

# Render sidebar and get configuration
provider, api_key, model = render_sidebar()

# --- Email configuration with enhanced validation ---
@handle_error
def render_email_config():
    """Render email configuration section"""
    st.sidebar.header("📧 Thông tin Email")
    
    email_user = st.sidebar.text_input(
        "📮 Gmail",
        value=safe_session_state_get("email_user", EMAIL_USER),
        key="email_user",
        help="Địa chỉ Gmail dùng để tự động tải CV",
    )
    
    email_pass = st.sidebar.text_input(
        "🔐 Mật khẩu",
        type="password",
        value=safe_session_state_get("email_pass", EMAIL_PASS),
        key="email_pass",
        help="Mật khẩu hoặc App Password của Gmail",
    )
    
    unseen_only = st.sidebar.checkbox(
        "👁️ Chỉ quét email chưa đọc",
        value=safe_session_state_get("unseen_only", EMAIL_UNSEEN_ONLY),
        key="unseen_only",
        help="Nếu bỏ chọn, hệ thống sẽ quét toàn bộ hộp thư",
    )
    
    # Email validation
    if email_user and "@" not in email_user:
        st.sidebar.warning("⚠️ Địa chỉ email không hợp lệ")
    
    # Auto fetcher management
    manage_auto_fetcher(email_user, email_pass, unseen_only)
    
    return email_user, email_pass, unseen_only


@handle_error
def manage_auto_fetcher(email_user: str, email_pass: str, unseen_only: bool):
    """Manage auto fetcher thread with better error handling"""
    if not (email_user and email_pass):
        return
    
    # Check if auto fetcher is already running
    if safe_session_state_get("auto_fetcher_thread"):
        st.sidebar.success("✅ Auto fetcher đang chạy")
        
        if st.sidebar.button("🛑 Dừng auto fetcher"):
            safe_session_state_set("auto_fetcher_thread", None)
            st.sidebar.info("Auto fetcher đã được dừng")
            st.rerun()
        return
    
    # Start auto fetcher
    try:
        import threading
        
        def auto_fetch_worker():
            try:
                logger.info("Starting auto fetcher thread")
                watch_loop(
                    600,  # 10 minutes interval
                    host=EMAIL_HOST,
                    port=EMAIL_PORT,
                    user=email_user,
                    password=email_pass,
                    unseen_only=unseen_only,
                )
            except Exception as e:
                logger.error(f"Auto fetcher error: {e}")
                safe_session_state_set("auto_fetcher_error", str(e))

        thread = threading.Thread(target=auto_fetch_worker, daemon=True)
        thread.start()
        safe_session_state_set("auto_fetcher_thread", thread)
        
        logger.info("Auto fetcher started successfully")
        st.sidebar.info("🔄 Đang tự động lấy CV từ email...")
        
    except Exception as e:
        logger.error(f"Failed to start auto fetcher: {e}")
        st.sidebar.error(f"Lỗi khởi động auto fetcher: {e}")

# Render email configuration
email_user, email_pass, unseen_only = render_email_config()

# --- Sidebar: Tùy chỉnh giao diện ---
st.sidebar.header("🎨 Tùy chỉnh giao diện")

# Theme presets with beautiful color combinations
theme_presets = {
    "Vàng Kim (Mặc định)": {"bg": "#fffbf0", "text": "#2d1810", "accent": "#d4af37", "secondary": "#f4e09c"},
    "Xanh Biển Sang Trọng": {"bg": "#f0f8ff", "text": "#1e3a5f", "accent": "#2c5aa0", "secondary": "#87ceeb"},
    "Tím Hoàng Gia": {"bg": "#faf5ff", "text": "#3c1361", "accent": "#7c3aed", "secondary": "#c4b5fd"},
    "Xanh Lá Tự Nhiên": {"bg": "#f0fff4", "text": "#065f46", "accent": "#059669", "secondary": "#86efac"},
    "Đỏ Burgundy": {"bg": "#fef2f2", "text": "#7f1d1d", "accent": "#dc2626", "secondary": "#fca5a5"},
    "Cam Sunset": {"bg": "#fff7ed", "text": "#9a3412", "accent": "#ea580c", "secondary": "#fdba74"},
    "Hồng Sakura": {"bg": "#fdf2f8", "text": "#831843", "accent": "#ec4899", "secondary": "#f9a8d4"},
    "Xám Platinum": {"bg": "#f9fafb", "text": "#374151", "accent": "#6b7280", "secondary": "#d1d5db"},
    "Tối Elegant": {"bg": "#1f2937", "text": "#f9fafb", "accent": "#fbbf24", "secondary": "#4b5563"},
    "Gradient Twilight": {"bg": "#0f172a", "text": "#e2e8f0", "accent": "#8b5cf6", "secondary": "#06b6d4"},
}

selected_theme = st.sidebar.selectbox(
    "🎨 Chọn theme có sẵn:",
    options=list(theme_presets.keys()),
    index=0,
    help="Chọn một theme có sẵn hoặc tùy chỉnh bên dưới"
)

# Apply theme if not default
theme = theme_presets[selected_theme]
st.session_state["background_color"] = theme["bg"]
st.session_state["text_color"] = theme["text"]
st.session_state["accent_color"] = theme["accent"]
st.session_state["secondary_color"] = theme["secondary"]

st.sidebar.markdown("---")
st.sidebar.markdown("**🎨 Tùy chỉnh chi tiết:**")

# Color customization with better defaults
background_color = st.sidebar.color_picker(
    "� Màu nền chính",
    value=st.session_state.get("background_color", "#fffbf0"),
    help="Chọn màu nền cho ứng dụng"
)

text_color = st.sidebar.color_picker(
    "📝 Màu chữ",
    value=st.session_state.get("text_color", "#2d1810"),
    help="Chọn màu cho văn bản"
)

accent_color = st.sidebar.color_picker(
    "⭐ Màu nhấn chính",
    value=st.session_state.get("accent_color", "#d4af37"),
    help="Chọn màu nhấn cho các thành phần UI quan trọng"
)

secondary_color = st.sidebar.color_picker(
    "🌟 Màu phụ",
    value=st.session_state.get("secondary_color", "#f4e09c"),
    help="Chọn màu phụ cho các thành phần UI"
)

# Font customization with more elegant options
font_options = [
    "Poppins", "Roboto", "Open Sans", "Lato", "Montserrat",
    "Inter", "Arial", "Verdana", "Times New Roman", "Georgia"
]
font_family_index = st.session_state.get("font_family_index", 0)
if font_family_index >= len(font_options):
    font_family_index = 0

font_family = st.sidebar.selectbox(
    "🔤 Phông chữ",
    options=font_options,
    index=font_family_index,
    help="Chọn kiểu phông chữ"
)

font_size = st.sidebar.slider(
    "📏 Cỡ chữ",
    min_value=12, max_value=20,
    value=st.session_state.get("font_size", 14),
    help="Điều chỉnh kích thước chữ"
)

# Advanced styling options
border_radius = st.sidebar.slider(
    "🔘 Bo góc",
    min_value=0, max_value=20,
    value=st.session_state.get("border_radius", 8),
    help="Độ bo góc của các thành phần"
)

# Layout options
layout_compact = st.sidebar.checkbox(
    "📐 Giao diện gọn",
    value=st.session_state.get("layout_compact", False),
    help="Giảm khoảng cách giữa các thành phần"
)

# Reset button
if st.sidebar.button("🔄 Khôi phục theme vàng kim", help="Đặt lại về theme vàng kim mặc định"):
    st.session_state["background_color"] = "#fffbf0"
    st.session_state["text_color"] = "#2d1810"
    st.session_state["accent_color"] = "#d4af37"
    st.session_state["secondary_color"] = "#f4e09c"
    st.session_state["font_family_index"] = 0
    st.session_state["font_size"] = 14
    st.session_state["border_radius"] = 8
    st.session_state["layout_compact"] = False
    st.rerun()

# Save preferences
st.session_state["background_color"] = background_color
st.session_state["text_color"] = text_color
st.session_state["accent_color"] = accent_color
st.session_state["secondary_color"] = secondary_color
st.session_state["font_family_index"] = font_options.index(font_family)
st.session_state["font_size"] = font_size
st.session_state["border_radius"] = border_radius
st.session_state["layout_compact"] = layout_compact

# Apply custom styling with beautiful gradients and shadows
padding = "0.5rem" if layout_compact else "1rem"
custom_css = f"""
<style>
    @import url('https://fonts.googleapis.com/css2?family=Poppins:wght@300;400;500;600;700&family=Roboto:wght@300;400;500;700&family=Open+Sans:wght@300;400;500;600;700&family=Lato:wght@300;400;700&family=Montserrat:wght@300;400;500;600;700&family=Inter:wght@300;400;500;600;700&display=swap');
    
    .main .block-container {{
        padding-top: {padding};
        padding-bottom: {padding};
        background: linear-gradient(135deg, {background_color} 0%, {secondary_color}22 100%);
        min-height: 100vh;
    }}
    
    .stApp {{
        background: linear-gradient(135deg, {background_color} 0%, {secondary_color}22 100%);
        color: {text_color};
        font-family: '{font_family}', sans-serif;
        font-size: {font_size}px;
    }}
    
    .stSidebar {{
        background: linear-gradient(180deg, {background_color} 0%, {secondary_color}33 100%);
        border-right: 2px solid {accent_color}22;
    }}
    
    .stButton > button {{
        background: linear-gradient(135deg, {accent_color} 0%, {secondary_color} 100%);
        color: white;
        border-radius: {border_radius}px;
        border: none;
        padding: 0.6rem 1.2rem;
        font-weight: 500;
        font-family: '{font_family}', sans-serif;
        box-shadow: 0 4px 15px {accent_color}33;
        transition: all 0.3s ease;
    }}
    
    .stButton > button:hover {{
        background: linear-gradient(135deg, {accent_color}dd 0%, {secondary_color}dd 100%);
        transform: translateY(-2px);
        box-shadow: 0 8px 25px {accent_color}44;
    }}
    
    .stSelectbox > div > div {{
        background-color: {background_color};
        color: {text_color};
        border: 2px solid {secondary_color};
        border-radius: {border_radius}px;
    }}
    
    .stTextInput > div > div > input {{
        background-color: {background_color};
        color: {text_color};
        border: 2px solid {secondary_color};
        border-radius: {border_radius}px;
        font-family: '{font_family}', sans-serif;
    }}
    
    .stTextInput > div > div > input:focus {{
        border-color: {accent_color};
        box-shadow: 0 0 0 2px {accent_color}33;
    }}
    
    .stTextArea > div > div > textarea {{
        background-color: {background_color};
        color: {text_color};
        border: 2px solid {secondary_color};
        border-radius: {border_radius}px;
        font-family: '{font_family}', sans-serif;
    }}
    
    .stTextArea > div > div > textarea:focus {{
        border-color: {accent_color};
        box-shadow: 0 0 0 2px {accent_color}33;
    }}
    
    h1, h2, h3, h4, h5, h6 {{
        color: {accent_color};
        font-family: '{font_family}', sans-serif;
        font-weight: 600;
        text-shadow: 1px 1px 2px {accent_color}22;
    }}
    
    .stTabs [data-baseweb="tab-list"] {{
        gap: 8px;
    }}
    
    .stTabs [data-baseweb="tab"] {{
        background: linear-gradient(135deg, {secondary_color}44 0%, {background_color} 100%);
        border-radius: {border_radius}px;
        color: {text_color};
        border: 2px solid {secondary_color}66;
    }}
    
    .stTabs [aria-selected="true"] {{
        background: linear-gradient(135deg, {accent_color} 0%, {secondary_color} 100%);
        color: white;
        border-color: {accent_color};
    }}
    
    .chat-message {{
        margin: 10px 0;
        padding: 12px 18px;
        border-radius: {border_radius + 10}px;
        max-width: 70%;
        word-wrap: break-word;
        font-family: '{font_family}', sans-serif;
        box-shadow: 0 4px 12px rgba(0,0,0,0.1);
    }}
    
    /* Custom scrollbar */
    ::-webkit-scrollbar {{
        width: 8px;
    }}
    
    ::-webkit-scrollbar-track {{
        background: {secondary_color}33;
        border-radius: 4px;
    }}
    
    ::-webkit-scrollbar-thumb {{
        background: {accent_color};
        border-radius: 4px;
    }}
    
    ::-webkit-scrollbar-thumb:hover {{
        background: {accent_color}dd;
    }}
    
    /* Form styling */
    .stForm {{
        background: linear-gradient(135deg, {background_color}aa 0%, {secondary_color}22 100%);
        border: 2px solid {secondary_color}66;
        border-radius: {border_radius}px;
        padding: 1rem;
        box-shadow: 0 4px 20px rgba(0,0,0,0.1);
    }}
</style>
"""

st.markdown(custom_css, unsafe_allow_html=True)

# --- Main UI: 3 Tabs ---
tab_fetch, tab_process, tab_single, tab_results, tab_chat = st.tabs(
    [
        "Lấy CV từ Email",
        "Xử lý CV",
        "Single File",
        "Kết quả",
        "Hỏi AI",
    ]
)

with tab_fetch:
    fetch_tab.render(email_user, email_pass, unseen_only)

with tab_process:
    process_tab.render(provider, model, api_key)

with tab_single:
    single_tab.render(provider, model, api_key, ROOT)

with tab_results:
    results_tab.render()

with tab_chat:
    render_enhanced_chat_tab()


# --- Footer ---
st.markdown("---")
st.markdown(
    f"<center><small>Powered by Hoàn Cầu AI CV Processor | {provider} / {model}</small></center>",
    unsafe_allow_html=True,
)<|MERGE_RESOLUTION|>--- conflicted
+++ resolved
@@ -735,6 +735,13 @@
 # Initialize the application
 initialize_app()
 
+# --- Apply theme from Streamlit config ---
+theme = st.get_option("theme.base") or "light"
+st.markdown(
+    f"<script>document.documentElement.setAttribute('data-theme', '{theme}');</script>",
+    unsafe_allow_html=True,
+)
+
 # --- Sidebar: logo và cấu hình LLM ---
 @handle_error
 def render_sidebar():
@@ -807,36 +814,12 @@
                     else:
                         st.sidebar.error("❌ Không thể lấy models")
 
-<<<<<<< HEAD
     with col2:
         if st.button("🗑️", help="Xóa cache models"):
             cache_key = f"models_{provider}_{hash(api_key) if api_key else 'none'}"
             if cache_key in st.session_state:
                 del st.session_state[cache_key]
             st.sidebar.info("Cache đã được xóa")
-=======
-# --- Apply theme from Streamlit config ---
-theme = st.get_option("theme.base") or "light"
-st.markdown(
-    f"<script>document.documentElement.setAttribute('data-theme', '{theme}');</script>",
-    unsafe_allow_html=True,
-)
-
-# --- Sidebar: logo và cấu hình LLM ---
-logo_path = ROOT / "static" / "logo.png"
-if logo_path.exists():
-    st.sidebar.image(str(logo_path), use_container_width=True)
-
-st.sidebar.header("Cấu hình LLM")
-
-# Chọn provider
-provider = st.sidebar.selectbox(
-    "Provider",
-    options=["google", "openrouter"],
-    key="selected_provider",
-    help="Chọn nhà cung cấp LLM",
-)
->>>>>>> 75461aee
 
     # Model selection
     models = safe_session_state_get("available_models", get_available_models(provider, api_key))

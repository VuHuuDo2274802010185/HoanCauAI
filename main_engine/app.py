--- conflicted
+++ resolved
@@ -742,86 +742,6 @@
     unsafe_allow_html=True,
 )
 
-# --- Sidebar: logo và cấu hình LLM ---
-@handle_error
-def render_sidebar():
-    """Render sidebar with enhanced error handling"""
-    
-    # Logo display
-    logo_path = ROOT / "static" / "logo.png"
-    if logo_path.exists():
-        try:
-            st.sidebar.image(str(logo_path), use_container_width=True)
-        except Exception as e:
-            logger.warning(f"Failed to load logo: {e}")
-            st.sidebar.markdown("**🏢 Hoàn Cầu AI CV Processor**")
-    
-    # System status indicator
-    with st.sidebar.expander("📊 Trạng thái hệ thống", expanded=False):
-        config_status = validate_configuration()
-        for component, status in config_status.items():
-            emoji = "✅" if status else "❌"
-            st.write(f"{emoji} {component.replace('_', ' ').title()}")
-    
-    st.sidebar.header("⚙️ Cấu hình LLM")
-
-    # Provider selection with validation
-    provider = st.sidebar.selectbox(
-        "🔧 Provider",
-        options=["google", "openrouter"],
-        key="selected_provider",
-        help="Chọn nhà cung cấp LLM",
-    )
-
-    # API key input with enhanced validation
-    if provider == "google":
-        api_key = st.sidebar.text_input(
-            "🔑 Google API Key",
-            type="password",
-            value=safe_session_state_get("google_api_key", GOOGLE_API_KEY),
-            key="google_api_key",
-            help="Khóa API dùng cho Google Gemini",
-        )
-    else:
-        api_key = st.sidebar.text_input(
-            "🔑 OpenRouter API Key", 
-            type="password",
-            value=safe_session_state_get("openrouter_api_key", OPENROUTER_API_KEY),
-            key="openrouter_api_key",
-            help="Khóa API cho OpenRouter",
-        )
-
-    # API key validation
-    if api_key:
-        detected_platform = detect_platform(api_key)
-        if detected_platform and detected_platform != provider:
-            st.sidebar.warning(f"⚠️ API key có vẻ thuộc về {detected_platform}, không phải {provider}")
-        elif detected_platform == provider:
-            st.sidebar.success(f"✅ API key hợp lệ cho {provider}")
-
-    # Model fetching with better error handling
-    col1, col2 = st.sidebar.columns([2, 1])
-    with col1:
-        if st.button("🔄 Lấy models", help="Lấy danh sách model từ API"):
-            if not api_key:
-                st.sidebar.warning("⚠️ Vui lòng nhập API Key trước khi lấy models")
-            else:
-                with st.spinner("Đang lấy danh sách models..."):
-                    models = get_available_models(provider, api_key)
-                    if models:
-                        safe_session_state_set("available_models", models)
-                        st.sidebar.success(f"✅ Đã lấy {len(models)} models")
-                    else:
-                        st.sidebar.error("❌ Không thể lấy models")
-
-<<<<<<< HEAD
-    with col2:
-        if st.button("🗑️", help="Xóa cache models"):
-            cache_key = f"models_{provider}_{hash(api_key) if api_key else 'none'}"
-            if cache_key in st.session_state:
-                del st.session_state[cache_key]
-            st.sidebar.info("Cache đã được xóa")
-=======
 # --- Apply theme from Streamlit config ---
 def apply_theme():
     base = (st.get_option("theme.base") or "light").lower()
@@ -855,20 +775,83 @@
 apply_theme()
 
 # --- Sidebar: logo và cấu hình LLM ---
-logo_path = ROOT / "static" / "logo.png"
-if logo_path.exists():
-    st.sidebar.image(str(logo_path), use_container_width=True)
-
-st.sidebar.header("Cấu hình LLM")
-
-# Chọn provider
-provider = st.sidebar.selectbox(
-    "Provider",
-    options=["google", "openrouter"],
-    key="selected_provider",
-    help="Chọn nhà cung cấp LLM",
-)
->>>>>>> 2baf5f32
+@handle_error
+def render_sidebar():
+    """Render sidebar with enhanced error handling"""
+    
+    # Logo display
+    logo_path = ROOT / "static" / "logo.png"
+    if logo_path.exists():
+        try:
+            st.sidebar.image(str(logo_path), use_container_width=True)
+        except Exception as e:
+            logger.warning(f"Failed to load logo: {e}")
+            st.sidebar.markdown("**🏢 Hoàn Cầu AI CV Processor**")
+    
+    # System status indicator
+    with st.sidebar.expander("📊 Trạng thái hệ thống", expanded=False):
+        config_status = validate_configuration()
+        for component, status in config_status.items():
+            emoji = "✅" if status else "❌"
+            st.write(f"{emoji} {component.replace('_', ' ').title()}")
+    
+    st.sidebar.header("⚙️ Cấu hình LLM")
+
+    # Provider selection with validation
+    provider = st.sidebar.selectbox(
+        "🔧 Provider",
+        options=["google", "openrouter"],
+        key="selected_provider",
+        help="Chọn nhà cung cấp LLM",
+    )
+
+    # API key input with enhanced validation
+    if provider == "google":
+        api_key = st.sidebar.text_input(
+            "🔑 Google API Key",
+            type="password",
+            value=safe_session_state_get("google_api_key", GOOGLE_API_KEY),
+            key="google_api_key",
+            help="Khóa API dùng cho Google Gemini",
+        )
+    else:
+        api_key = st.sidebar.text_input(
+            "🔑 OpenRouter API Key", 
+            type="password",
+            value=safe_session_state_get("openrouter_api_key", OPENROUTER_API_KEY),
+            key="openrouter_api_key",
+            help="Khóa API cho OpenRouter",
+        )
+
+    # API key validation
+    if api_key:
+        detected_platform = detect_platform(api_key)
+        if detected_platform and detected_platform != provider:
+            st.sidebar.warning(f"⚠️ API key có vẻ thuộc về {detected_platform}, không phải {provider}")
+        elif detected_platform == provider:
+            st.sidebar.success(f"✅ API key hợp lệ cho {provider}")
+
+    # Model fetching with better error handling
+    col1, col2 = st.sidebar.columns([2, 1])
+    with col1:
+        if st.button("🔄 Lấy models", help="Lấy danh sách model từ API"):
+            if not api_key:
+                st.sidebar.warning("⚠️ Vui lòng nhập API Key trước khi lấy models")
+            else:
+                with st.spinner("Đang lấy danh sách models..."):
+                    models = get_available_models(provider, api_key)
+                    if models:
+                        safe_session_state_set("available_models", models)
+                        st.sidebar.success(f"✅ Đã lấy {len(models)} models")
+                    else:
+                        st.sidebar.error("❌ Không thể lấy models")
+
+    with col2:
+        if st.button("🗑️", help="Xóa cache models"):
+            cache_key = f"models_{provider}_{hash(api_key) if api_key else 'none'}"
+            if cache_key in st.session_state:
+                del st.session_state[cache_key]
+            st.sidebar.info("Cache đã được xóa")
 
     # Model selection
     models = safe_session_state_get("available_models", get_available_models(provider, api_key))
